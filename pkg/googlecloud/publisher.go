--- conflicted
+++ resolved
@@ -171,18 +171,6 @@
 		}
 	}
 
-<<<<<<< HEAD
-		result := pub.Publish(ctx, googlecloudMsg)
-		<-result.Ready()
-
-		serverMessageID, err := result.Get(ctx)
-		if err != nil {
-			if p.config.EnableMessageOrdering && p.config.EnableMessageOrderingAutoResumePublishOnError && googlecloudMsg.OrderingKey != "" {
-				pub.ResumePublish(googlecloudMsg.OrderingKey)
-			}
-			return errors.Wrapf(err, "publishing message %s failed", msg.UUID)
-		}
-=======
 	return nil
 }
 
@@ -200,7 +188,6 @@
 	if err != nil {
 		return errors.Wrapf(err, "cannot marshal message %s", msg.UUID)
 	}
->>>>>>> 2053ccb1
 
 	result := t.Publish(ctx, googlecloudMsg)
 
